--- conflicted
+++ resolved
@@ -11,7 +11,6 @@
         )
         self.algorithm = "metropolis"
 
-<<<<<<< HEAD
     def metropolis(self):
         for ndx in range(self.grid_size**2):
             flip_ndx_row = rand.randint(0,np.size(self.grid,0))
@@ -20,23 +19,7 @@
                                                         self.grid[flip_ndx_row,(flip_ndx_col+1)%self.grid_size]+\
                                                         self.grid[(flip_ndx_row-1)%self.grid_size,flip_ndx_col]+\
                                                         self.grid[flip_ndx_row,(flip_ndx_col-1)%self.grid_size])
-=======
-    def met2DIsing(self):
-        mm = np.size(self.grid, 0)
-        for _ndx in range(mm**2):
-            flip_ndx_row = rand.randint(0, np.size(self.grid, 0))
-            flip_ndx_col = rand.randint(0, np.size(self.grid, 1))
-            delta_e = (
-                2
-                * self.grid[flip_ndx_row, flip_ndx_col]
-                * (
-                    self.grid[(flip_ndx_row + 1) % mm, flip_ndx_col]
-                    + self.grid[flip_ndx_row, (flip_ndx_col + 1) % mm]
-                    + self.grid[(flip_ndx_row - 1) % mm, flip_ndx_col]
-                    + self.grid[flip_ndx_row, (flip_ndx_col - 1) % mm]
-                )
-            )
->>>>>>> ff32b75f
+
             the_seed = rand.rand()
             if delta_e < 0 or the_seed < np.exp(-delta_e / self.temperature):
                 self.grid[flip_ndx_row, flip_ndx_col] = -self.grid[
@@ -44,7 +27,7 @@
                 ]
             gross_mags = int(np.sum(np.sum(self.grid)))
         return self.grid, gross_mags
-    
+  
     def alg_sweep(self,num_iter):
         net_mags = np.zeros([num_iter,],dtype=float)
         if self.algorithm == 'metropolis':
